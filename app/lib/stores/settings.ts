import { atom, map } from 'nanostores';
import { workbenchStore } from './workbench';
import { PROVIDER_LIST } from '~/utils/constants';
import type { IProviderConfig } from '~/types/model';

export interface Shortcut {
  key: string;
  ctrlKey?: boolean;
  shiftKey?: boolean;
  altKey?: boolean;
  metaKey?: boolean;
  ctrlOrMetaKey?: boolean;
  action: () => void;
}

export interface Shortcuts {
  toggleTerminal: Shortcut;
}

export const URL_CONFIGURABLE_PROVIDERS = ['Ollama', 'LMStudio', 'OpenAILike'];
export const LOCAL_PROVIDERS = ['OpenAILike', 'LMStudio', 'Ollama'];

export type ProviderSetting = Record<string, IProviderConfig>;

export const shortcutsStore = map<Shortcuts>({
  toggleTerminal: {
    key: 'j',
    ctrlOrMetaKey: true,
    action: () => workbenchStore.toggleTerminal(),
  },
});

const initialProviderSettings: ProviderSetting = {};
PROVIDER_LIST.forEach((provider) => {
  initialProviderSettings[provider.name] = {
    ...provider,
    settings: {
      enabled: true,
    },
  };
});
export const providersStore = map<ProviderSetting>(initialProviderSettings);

export const isDebugMode = atom(false);

export const isEventLogsEnabled = atom(false);

export const isLocalModelsEnabled = atom(true);

<<<<<<< HEAD
export const promptStore = atom<string>('default');
=======
export const latestBranch = atom(false);
>>>>>>> 53e24f5f
<|MERGE_RESOLUTION|>--- conflicted
+++ resolved
@@ -47,8 +47,6 @@
 
 export const isLocalModelsEnabled = atom(true);
 
-<<<<<<< HEAD
 export const promptStore = atom<string>('default');
-=======
-export const latestBranch = atom(false);
->>>>>>> 53e24f5f
+
+export const latestBranchStore = atom(false);