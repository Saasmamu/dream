--- conflicted
+++ resolved
@@ -47,10 +47,8 @@
 
 export const isLocalModelsEnabled = atom(true);
 
-<<<<<<< HEAD
-export const isGitHubAuthEnabled = atom(false);
-=======
 export const promptStore = atom<string>('default');
 
 export const latestBranchStore = atom(false);
->>>>>>> 1a4d3005
+
+export const isGitHubAuthEnabled = atom(false);