import type { PathWatcherEvent, WebContainer } from '@webcontainer/api';
import { getEncoding } from 'istextorbinary';
import { map, type MapStore } from 'nanostores';
import { Buffer } from 'node:buffer';
import * as nodePath from 'node:path';
import { bufferWatchEvents } from '~/utils/buffer';
import { WORK_DIR } from '~/utils/constants';
import { computeFileModifications } from '~/utils/diff';
import { createScopedLogger } from '~/utils/logger';
<<<<<<< HEAD
=======
import { unreachable } from '~/utils/unreachable';
>>>>>>> dab3870e
import { debounce } from 'lodash';
import * as diff from 'diff';

const logger = createScopedLogger('FilesStore');

const utf8TextDecoder = new TextDecoder('utf8', { fatal: true });

export interface File {
  type: 'file';
  content: string;
  isBinary: boolean;
}

export interface Folder {
  type: 'folder';
}

type Dirent = File | Folder;

export type FileMap = Record<string, Dirent | undefined>;

export class FilesStore {
  #webcontainer: Promise<WebContainer>;

  /**
   * Tracks the number of files without folders.
   */
  #size = 0;

  /**
   * @note Keeps track all modified files with their original content since the last user message.
   * Needs to be reset when the user sends another message and all changes have to be submitted
   * for the model to be aware of the changes.
   */
  #modifiedFiles: Map<string, string> = import.meta.hot?.data.modifiedFiles ?? new Map();

  /**
   * Map of files that matches the state of WebContainer.
   */
  files: MapStore<FileMap> = import.meta.hot?.data.files ?? map({});

  get filesCount() {
    return this.#size;
  }

  #contentCache: Map<string, string> = new Map();
  #saveDebounce: Map<string, ReturnType<typeof debounce>> = new Map();

  constructor(webcontainerPromise: Promise<WebContainer>) {
    this.#webcontainer = webcontainerPromise;

    if (import.meta.hot) {
      import.meta.hot.data.files = this.files;
      import.meta.hot.data.modifiedFiles = this.#modifiedFiles;
    }

    this.#init();
  }

  getFile(filePath: string) {
    const dirent = this.files.get()[filePath];

    if (dirent?.type !== 'file') {
      return undefined;
    }

    return dirent;
  }

  getFileModifications() {
    return computeFileModifications(this.files.get(), this.#modifiedFiles);
  }

  resetFileModifications() {
    this.#modifiedFiles.clear();
  }

  async saveFile(filePath: string, content: string) {
    const webcontainer = await this.#webcontainer;

    try {
      const relativePath = nodePath.relative(webcontainer.workdir, filePath);

      if (!relativePath) {
        throw new Error(`EINVAL: invalid file path, write '${relativePath}'`);
      }

      const oldContent = this.#contentCache.get(filePath) || '';

      if (this.#hasChanges(oldContent, content)) {
        const debouncedSave = this.#saveDebounce.get(filePath) || this.#createDebouncedSave(filePath);
        debouncedSave(content);
      } else {
        logger.info('No changes detected, skipping file write');
      }

      // Update the file in memory immediately
      this.files.setKey(filePath, { type: 'file', content, isBinary: false });
      this.#contentCache.set(filePath, content);

    } catch (error) {
      logger.error('Failed to update file content\n\n', error);
      throw error;
    }
  }

  #hasChanges(oldContent: string, newContent: string): boolean {
    const changes = diff.diffLines(oldContent, newContent);
    return changes.some(change => change.added || change.removed);
  }

  #createDebouncedSave(filePath: string) {
    const debouncedSave = debounce(async (content: string) => {
      const webcontainer = await this.#webcontainer;
      const relativePath = nodePath.relative(webcontainer.workdir, filePath);

      try {
        await webcontainer.fs.writeFile(relativePath, content);
        logger.info(`File ${filePath} updated`);

        if (!this.#modifiedFiles.has(filePath)) {
          const oldContent = this.getFile(filePath)?.content;
          if (oldContent) {
            this.#modifiedFiles.set(filePath, oldContent);
          }
        }
      } catch (error) {
        logger.error(`Failed to write file ${filePath}\n\n`, error);
      }
    }, 500);

    this.#saveDebounce.set(filePath, debouncedSave);
    return debouncedSave;
  }

  async #init() {
    const webcontainer = await this.#webcontainer;

    webcontainer.internal.watchPaths(
      { include: [`${WORK_DIR}/**`], exclude: ['**/node_modules', '.git'], includeContent: true },
      bufferWatchEvents(100, this.#processEventBuffer.bind(this)),
    );
  }

  #processEventBuffer(events: Array<[events: PathWatcherEvent[]]>) {
    const watchEvents = events.flat(2);

    for (const { type, path, buffer } of watchEvents) {
      // remove any trailing slashes
      const sanitizedPath = path.replace(/\/+$/g, '');

      switch (type) {
        case 'add_dir': {
          // we intentionally add a trailing slash so we can distinguish files from folders in the file tree
          this.files.setKey(sanitizedPath, { type: 'folder' });
          break;
        }
        case 'remove_dir': {
          this.files.setKey(sanitizedPath, undefined);

          for (const [direntPath] of Object.entries(this.files.get())) {
            if (direntPath.startsWith(sanitizedPath)) {
              this.files.setKey(direntPath, undefined);
            }
          }

          break;
        }
        case 'add_file':
        case 'change': {
          if (type === 'add_file') {
            this.#size++;
          }

          let content = '';

          /**
           * @note This check is purely for the editor. The way we detect this is not
           * bullet-proof and it's a best guess so there might be false-positives.
           * The reason we do this is because we don't want to display binary files
           * in the editor nor allow to edit them.
           */
          const isBinary = isBinaryFile(buffer);

          if (!isBinary) {
            content = this.#decodeFileContent(buffer);
          }

          this.files.setKey(sanitizedPath, { type: 'file', content, isBinary });

          break;
        }
        case 'remove_file': {
          this.#size--;
          this.files.setKey(sanitizedPath, undefined);
          break;
        }
        case 'update_directory': {
          // we don't care about these events
          break;
        }
        default: {
          logger.warn(`Unhandled event type: ${type}`);
          break;
        }
      }
    }
  }

  #decodeFileContent(buffer?: Uint8Array) {
    if (!buffer || buffer.byteLength === 0) {
      return '';
    }

    try {
      return utf8TextDecoder.decode(buffer);
    } catch (error) {
      logger.error('Failed to decode file content', error);
      return '';
    }
  }
}

function isBinaryFile(buffer: Uint8Array | undefined) {
  if (buffer === undefined) {
    return false;
  }

  return getEncoding(convertToBuffer(buffer), { chunkLength: 100 }) === 'binary';
}

/**
 * Converts a `Uint8Array` into a Node.js `Buffer` by copying the prototype.
 * The goal is to  avoid expensive copies. It does create a new typed array
 * but that's generally cheap as long as it uses the same underlying
 * array buffer.
 */
function convertToBuffer(view: Uint8Array): Buffer {
  const buffer = new Uint8Array(view.buffer, view.byteOffset, view.byteLength);

  Object.setPrototypeOf(buffer, Buffer.prototype);

  return buffer as Buffer;
}<|MERGE_RESOLUTION|>--- conflicted
+++ resolved
@@ -7,12 +7,7 @@
 import { WORK_DIR } from '~/utils/constants';
 import { computeFileModifications } from '~/utils/diff';
 import { createScopedLogger } from '~/utils/logger';
-<<<<<<< HEAD
-=======
 import { unreachable } from '~/utils/unreachable';
->>>>>>> dab3870e
-import { debounce } from 'lodash';
-import * as diff from 'diff';
 
 const logger = createScopedLogger('FilesStore');
 
