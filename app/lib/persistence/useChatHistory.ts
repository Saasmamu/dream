import { useLoaderData, useNavigate, useSearchParams } from '@remix-run/react';
import { useState, useEffect, useCallback } from 'react';
import { atom } from 'nanostores';
import type { Message } from 'ai';
import { toast } from 'react-toastify';
import { workbenchStore } from '~/lib/stores/workbench';
import { logStore } from '~/lib/stores/logs'; // Import logStore
import {
  getMessages,
  getNextId,
  getUrlId,
  openDatabase,
  setMessages,
  duplicateChat,
  createChatFromMessages,
  type IChatMetadata,
} from './db';
import type { FileMap } from '~/lib/stores/files';
import type { Snapshot } from './types';
import { webcontainer } from '~/lib/webcontainer';
import { createCommandsMessage, detectProjectCommands } from '~/utils/projectCommands';

export interface ChatHistoryItem {
  id: string;
  urlId?: string;
  description?: string;
  messages: Message[];
  timestamp: string;
  metadata?: IChatMetadata;
}

const persistenceEnabled = !import.meta.env.VITE_DISABLE_PERSISTENCE;

export const db = persistenceEnabled ? await openDatabase() : undefined;

export const chatId = atom<string | undefined>(undefined);
export const description = atom<string | undefined>(undefined);
export const chatMetadata = atom<IChatMetadata | undefined>(undefined);
export function useChatHistory() {
  const navigate = useNavigate();
  const { id: mixedId } = useLoaderData<{ id?: string }>();
  const [searchParams] = useSearchParams();

  const [archivedMessages, setArchivedMessages] = useState<Message[]>([]);
  const [initialMessages, setInitialMessages] = useState<Message[]>([]);
  const [ready, setReady] = useState<boolean>(false);
  const [urlId, setUrlId] = useState<string | undefined>();

  useEffect(() => {
    if (!db) {
      setReady(true);

      if (persistenceEnabled) {
        const error = new Error('Chat persistence is unavailable');
        logStore.logError('Chat persistence initialization failed', error);
        toast.error('Chat persistence is unavailable');
      }

      return;
    }

    if (mixedId) {
      getMessages(db, mixedId)
        .then(async (storedMessages) => {
          if (storedMessages && storedMessages.messages.length > 0) {
            const snapshotStr = localStorage.getItem(`snapshot:${mixedId}`);
            const snapshot: Snapshot = snapshotStr ? JSON.parse(snapshotStr) : { chatIndex: 0, files: {} };

            const rewindId = searchParams.get('rewindTo');
            let startingIdx = 0;
            const endingIdx = rewindId
              ? storedMessages.messages.findIndex((m) => m.id === rewindId) + 1
              : storedMessages.messages.length;
            const snapshotIndex = storedMessages.messages.findIndex((m) => m.id === snapshot.chatIndex);

            if (snapshotIndex >= 0 && snapshotIndex < endingIdx) {
              startingIdx = snapshotIndex;
            }

            if (storedMessages.messages[snapshotIndex].id == rewindId) {
              startingIdx = 0;
            }

            let filteredMessages = storedMessages.messages.slice(startingIdx + 1, endingIdx);
            let archivedMessages: Message[] = [];

            if (startingIdx > 0) {
              archivedMessages = storedMessages.messages.slice(0, startingIdx + 1);
            }

            setArchivedMessages(archivedMessages);

            if (startingIdx > 0) {
              const files = Object.entries(snapshot?.files || {})
                .map(([key, value]) => {
                  if (value?.type !== 'file') {
                    return null;
                  }

                  return {
                    content: value.content,
                    path: key,
                  };
                })
                .filter((x) => !!x);
              const projectCommands = await detectProjectCommands(files);
              const commands = createCommandsMessage(projectCommands);

              filteredMessages = [
                {
                  id: `${Date.now()}`,
                  role: 'user',
                  content: `
                  here is the conversation till now, i have removed all the artifacts and the files and only kept the chats
                  ${archivedMessages
                    .map((message) => {
                      return `
                    ${message.role}: ${`${message.content || ''}`.replace(
                      /<boltArtifact[^>]*>[\s\S]*?<\/boltArtifact>/g,
                      '{{artifact removed}}',
                    )}
                    `;
                    })
                    .join('\n')}
                  `,

                  annotations: ['no-store', 'hidden'],
                },
                {
                  id: storedMessages.messages[snapshotIndex].id,
                  role: 'assistant',
                  content: ` 📦 Chat Restored from snapshot, You can revert this message to load the full chat history`,

                  annotations: ['no-store'],
                },
                {
                  id: `${Date.now()}`,
                  role: 'assistant',
                  content: ` Below are the files and content of the files restored:
                  <boltArtifact id="imported-files" title="Importing Project Files" type="bundled">
                  ${Object.entries(snapshot?.files || {})
                    .filter((x) => !x[0].endsWith('lock.json'))
                    .map(([key, value]) => {
                      if (value?.type === 'file') {
                        return `
                      <boltAction type="file" filePath="${key}">
${value.content}
                      </boltAction>
                      `;
                      } else {
                        return ``;
                      }
                    })
                    .join('\n')}
                  </boltArtifact>
                  `,
                  annotations: ['no-store'],
                },
                ...(commands !== null
                  ? [
                      {
                        ...commands,
                        annotations: ['no-store', ...(commands.annotations || [])],
                      },
                    ]
                  : []),
                {
                  id: `${Date.now()}`,
                  role: 'assistant',
                  content: ` Below are the files and content of the files restored:
                  ### here are all the files present in the  Project
                  ${Object.entries(snapshot.files || {})
                    .filter((x) => !x[0].endsWith('lock.json'))
                    .map(([key, value]) => {
                      if (value?.type === 'file') {
                        return `
                      #### ${key}
                      `;
                      }

                      return ``;
                    })
                    .join('\n')}
                  `,
                  annotations: ['no-store', 'hidden'],
                },
                ...filteredMessages,
              ];
              restoreSnapshot(mixedId);
            }

            setInitialMessages(filteredMessages);

            setUrlId(storedMessages.urlId);
            description.set(storedMessages.description);
            chatId.set(storedMessages.id);
            chatMetadata.set(storedMessages.metadata);
          } else {
            navigate('/', { replace: true });
          }

          setReady(true);
        })
        .catch((error) => {
          logStore.logError('Failed to load chat messages', error);
          toast.error(error.message);
        });
    }
  }, [mixedId]);

  const takeSnapshot = useCallback(
    async (chatIdx: string, files: FileMap, _chatId?: string | undefined) => {
      const id = _chatId || chatId;

      if (!id) {
        return;
      }

      const snapshot: Snapshot = {
        chatIndex: chatIdx,
        files,
      };
      localStorage.setItem(`snapshot:${id}`, JSON.stringify(snapshot));
    },
    [chatId],
  );

  const restoreSnapshot = useCallback(async (id: string) => {
    const snapshotStr = localStorage.getItem(`snapshot:${id}`);
    const container = await webcontainer;

    // if (snapshotStr)setSnapshot(JSON.parse(snapshotStr));
    const snapshot: Snapshot = snapshotStr ? JSON.parse(snapshotStr) : { chatIndex: 0, files: {} };

    if (!snapshot?.files) {
      return;
    }

    Object.entries(snapshot.files).forEach(async ([key, value]) => {
      if (key.startsWith(container.workdir)) {
        key = key.replace(container.workdir, '');
      }

      if (value?.type === 'folder') {
        await container.fs.mkdir(key, { recursive: true });
      }
    });
    Object.entries(snapshot.files).forEach(async ([key, value]) => {
      if (value?.type === 'file') {
        if (key.startsWith(container.workdir)) {
          key = key.replace(container.workdir, '');
        }

        await container.fs.writeFile(key, value.content, { encoding: value.isBinary ? undefined : 'utf8' });
      } else {
      }
    });

    // workbenchStore.files.setKey(snapshot?.files)
  }, []);

  return {
    ready: !mixedId || ready,
    initialMessages,
    updateChatMestaData: async (metadata: IChatMetadata) => {
      const id = chatId.get();

      if (!db || !id) {
        return;
      }

      try {
        await setMessages(db, id, initialMessages, urlId, description.get(), undefined, metadata);
        chatMetadata.set(metadata);
      } catch (error) {
        toast.error('Failed to update chat metadata');
        console.error(error);
      }
    },
    storeMessageHistory: async (messages: Message[]) => {
      if (!db || messages.length === 0) {
        return;
      }

      const { firstArtifact } = workbenchStore;
      messages = messages.filter((m) => !m.annotations?.includes('no-store'));

      let _urlId = urlId;

      if (!urlId && firstArtifact?.id) {
        const urlId = await getUrlId(db, firstArtifact.id);
        _urlId = urlId;
        navigateChat(urlId);
        setUrlId(urlId);
      }

      takeSnapshot(messages[messages.length - 1].id, workbenchStore.files.get(), _urlId);

      if (!description.get() && firstArtifact?.title) {
        description.set(firstArtifact?.title);
      }

      if (initialMessages.length === 0 && !chatId.get()) {
        const nextId = await getNextId(db);

        chatId.set(nextId);

        if (!urlId) {
          navigateChat(nextId);
        }
      }

<<<<<<< HEAD
      await setMessages(db, chatId.get() as string, [...archivedMessages, ...messages], urlId, description.get());
=======
      await setMessages(db, chatId.get() as string, messages, urlId, description.get(), undefined, chatMetadata.get());
>>>>>>> 55283065
    },
    duplicateCurrentChat: async (listItemId: string) => {
      if (!db || (!mixedId && !listItemId)) {
        return;
      }

      try {
        const newId = await duplicateChat(db, mixedId || listItemId);
        navigate(`/chat/${newId}`);
        toast.success('Chat duplicated successfully');
      } catch (error) {
        toast.error('Failed to duplicate chat');
        console.log(error);
      }
    },
    importChat: async (description: string, messages: Message[], metadata?: IChatMetadata) => {
      if (!db) {
        return;
      }

      try {
        const newId = await createChatFromMessages(db, description, messages, metadata);
        window.location.href = `/chat/${newId}`;
        toast.success('Chat imported successfully');
      } catch (error) {
        if (error instanceof Error) {
          toast.error('Failed to import chat: ' + error.message);
        } else {
          toast.error('Failed to import chat');
        }
      }
    },
    exportChat: async (id = urlId) => {
      if (!db || !id) {
        return;
      }

      const chat = await getMessages(db, id);
      const chatData = {
        messages: chat.messages,
        description: chat.description,
        exportDate: new Date().toISOString(),
      };

      const blob = new Blob([JSON.stringify(chatData, null, 2)], { type: 'application/json' });
      const url = URL.createObjectURL(blob);
      const a = document.createElement('a');
      a.href = url;
      a.download = `chat-${new Date().toISOString()}.json`;
      document.body.appendChild(a);
      a.click();
      document.body.removeChild(a);
      URL.revokeObjectURL(url);
    },
  };
}

function navigateChat(nextId: string) {
  /**
   * FIXME: Using the intended navigate function causes a rerender for <Chat /> that breaks the app.
   *
   * `navigate(`/chat/${nextId}`, { replace: true });`
   */
  const url = new URL(window.location.href);
  url.pathname = `/chat/${nextId}`;

  window.history.replaceState({}, '', url);
}<|MERGE_RESOLUTION|>--- conflicted
+++ resolved
@@ -310,11 +310,15 @@
         }
       }
 
-<<<<<<< HEAD
-      await setMessages(db, chatId.get() as string, [...archivedMessages, ...messages], urlId, description.get());
-=======
-      await setMessages(db, chatId.get() as string, messages, urlId, description.get(), undefined, chatMetadata.get());
->>>>>>> 55283065
+      await setMessages(
+        db,
+        chatId.get() as string,
+        [...archivedMessages, ...messages],
+        urlId,
+        description.get(),
+        undefined,
+        chatMetadata.get(),
+      );
     },
     duplicateCurrentChat: async (listItemId: string) => {
       if (!db || (!mixedId && !listItemId)) {
