--- conflicted
+++ resolved
@@ -76,36 +76,43 @@
   }
 
   async runAction(data: ActionCallbackData, isStreaming: boolean = false) {
-    const { actionId } = data;
-    const action = this.actions.get()[actionId];
-
-    if (!action) {
-      unreachable(`Action ${actionId} not found`);
-    }
-
-    if (action.executed) {
-      return; // No return value here
-    }
-
-    if (isStreaming && action.type !== 'file') {
-      return; // No return value here
-    }
-
-    this.#updateAction(actionId, { ...action, ...data.action, executed: !isStreaming });
-
-    this.#currentExecutionPromise = this.#currentExecutionPromise
-      .then(() => {
-        return this.#executeAction(actionId, isStreaming);
-      })
-      .catch((error) => {
-        console.error('Action failed:', error);
-      });
-<<<<<<< HEAD
-=======
-
-    // eslint-disable-next-line consistent-return
-    return this.#currentExecutionPromise;
->>>>>>> 77e71ff0
+    const { action } = data;
+    const actionState = this.actions.get()[action.id];
+
+    if (!actionState) {
+      return;
+    }
+
+    try {
+      const webcontainer = await this.#webcontainer;
+
+      if (actionState.executed) {
+        return; // No return value here
+      }
+
+      if (isStreaming && action.type !== 'file') {
+        return; // No return value here
+      }
+
+      this.#updateAction(action.id, { ...actionState, ...action, executed: !isStreaming });
+
+      this.#currentExecutionPromise = this.#currentExecutionPromise
+        .then(() => {
+          return this.#executeAction(action.id, isStreaming);
+        })
+        .catch((error) => {
+          console.error('Action failed:', error);
+        });
+
+      // eslint-disable-next-line consistent-return
+      return this.#currentExecutionPromise;
+    } catch (error) {
+      this.#updateAction(action.id, { status: 'failed', error: 'Action failed' });
+      logger.error(`[${action.type}]:Action failed\n\n`, error);
+
+      // re-throw the error to be caught in the promise chain
+      throw error;
+    }
   }
 
   async #executeAction(actionId: string, isStreaming: boolean = false) {
@@ -226,6 +233,7 @@
       logger.error('Failed to write file\n\n', error);
     }
   }
+
   #updateAction(id: string, newState: ActionStateUpdate) {
     const actions = this.actions.get();
 
