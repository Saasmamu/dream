import { BaseProvider } from '~/lib/modules/llm/base-provider';
import type { ModelInfo } from '~/lib/modules/llm/types';
import type { IProviderSetting } from '~/types/model';
import type { LanguageModelV1 } from 'ai';
import { createOpenAI } from '@ai-sdk/openai';

export default class DeepseekProvider extends BaseProvider {
  name = 'Deepseek';
  getApiKeyLink = 'https://platform.deepseek.com/apiKeys';

  config = {
    apiTokenKey: 'DEEPSEEK_API_KEY',
  };

  staticModels: ModelInfo[] = [
    { name: 'deepseek-coder', label: 'Deepseek-Coder', provider: 'Deepseek', maxTokenAllowed: 8000 },
    { name: 'deepseek-chat', label: 'Deepseek-Chat', provider: 'Deepseek', maxTokenAllowed: 8000 },
  ];

  getModelInstance(options: {
    model: string;
    serverEnv: Env;
    apiKeys?: Record<string, string>;
    providerSettings?: Record<string, IProviderSetting>;
  }): LanguageModelV1 {
    const { model, serverEnv, apiKeys, providerSettings } = options;

    const { apiKey } = this.getProviderBaseUrlAndKey({
      apiKeys,
      providerSettings: providerSettings?.[this.name],
      serverEnv: serverEnv as any,
      defaultBaseUrlKey: '',
      defaultApiTokenKey: 'DEEPSEEK_API_KEY',
    });

    if (!apiKey) {
      throw new Error(`Missing API key for ${this.name} provider`);
    }

    const openai = createOpenAI({
<<<<<<< HEAD
      baseURL: 'https://api.deepseek.com/v1',
=======
      baseURL: 'https://api.deepseek.com/',
>>>>>>> 0678051b
      apiKey,
    });

    return openai(model);
  }
}<|MERGE_RESOLUTION|>--- conflicted
+++ resolved
@@ -38,11 +38,8 @@
     }
 
     const openai = createOpenAI({
-<<<<<<< HEAD
+
       baseURL: 'https://api.deepseek.com/v1',
-=======
-      baseURL: 'https://api.deepseek.com/',
->>>>>>> 0678051b
       apiKey,
     });
 
