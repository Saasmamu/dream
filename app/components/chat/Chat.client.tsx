--- conflicted
+++ resolved
@@ -27,12 +27,9 @@
 import { streamingState } from '~/lib/stores/streaming';
 import { filesToArtifacts } from '~/utils/fileUtils';
 import { supabaseConnection } from '~/lib/stores/supabase';
-<<<<<<< HEAD
 import type { DataStreamError } from '~/types/context';
-=======
 import { defaultDesignScheme, type DesignScheme } from '~/types/design-scheme';
 import type { ElementInfo } from '~/components/workbench/Inspector';
->>>>>>> d0d98189
 
 const toastAnimation = cssTransition({
   enter: 'animated fadeInRight',
@@ -150,15 +147,13 @@
     const { showChat } = useStore(chatStore);
     const [animationScope, animate] = useAnimate();
     const [apiKeys, setApiKeys] = useState<Record<string, string>>({});
-<<<<<<< HEAD
 
     // Keep track of the errors we alerted on. useChat gets the same data twice even if they're removed with setData
     const alertedErrorIds = useRef(new Set());
 
-=======
     const [chatMode, setChatMode] = useState<'discuss' | 'build'>('build');
     const [selectedElement, setSelectedElement] = useState<ElementInfo | null>(null);
->>>>>>> d0d98189
+
     const {
       messages,
       isLoading,
