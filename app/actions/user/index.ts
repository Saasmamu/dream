--- conflicted
+++ resolved
@@ -31,10 +31,6 @@
   return newUser;
 };
 
-<<<<<<< HEAD
-export const signInUser = async () => {};
-=======
-
 export async function getCustomerByUserId(userId: string) {
   return await db.user.findUnique({
     where: { id: userId },
@@ -46,5 +42,4 @@
     where: { id: userId },
     data: { customerIs: stripeCustomerId },
   });
-}
->>>>>>> 578f47d2
+}