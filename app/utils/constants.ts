--- conflicted
+++ resolved
@@ -6,54 +6,20 @@
 export const MODIFICATIONS_TAG_NAME = 'bolt_file_modifications';
 export const MODEL_REGEX = /^\[Model: (.*?)\]\n\n/;
 export const PROVIDER_REGEX = /\[Provider: (.*?)\]\n\n/;
-<<<<<<< HEAD
 export const DEFAULT_MODEL = 'gpt-4o';
-export const DEFAULT_PROVIDER = 'OpenAI';
-
-const staticModels: ModelInfo[] = [
-  { name: 'gpt-4o', label: 'GPT-4o', provider: 'OpenAI' },
-  { name: 'anthropic/claude-3.5-sonnet', label: 'Anthropic: Claude 3.5 Sonnet (OpenRouter)', provider: 'OpenRouter' },
-  { name: 'anthropic/claude-3-haiku', label: 'Anthropic: Claude 3 Haiku (OpenRouter)', provider: 'OpenRouter' },
-  { name: 'deepseek/deepseek-coder', label: 'Deepseek-Coder V2 236B (OpenRouter)', provider: 'OpenRouter' },
-  { name: 'google/gemini-flash-1.5', label: 'Google Gemini Flash 1.5 (OpenRouter)', provider: 'OpenRouter' },
-  { name: 'google/gemini-pro-1.5', label: 'Google Gemini Pro 1.5 (OpenRouter)', provider: 'OpenRouter' },
-  { name: 'x-ai/grok-beta', label: "xAI Grok Beta (OpenRouter)", provider: 'OpenRouter' },
-  { name: 'mistralai/mistral-nemo', label: 'OpenRouter Mistral Nemo (OpenRouter)', provider: 'OpenRouter' },
-  { name: 'qwen/qwen-110b-chat', label: 'OpenRouter Qwen 110b Chat (OpenRouter)', provider: 'OpenRouter' },
-  { name: 'cohere/command', label: 'Cohere Command (OpenRouter)', provider: 'OpenRouter' },
-  { name: 'gemini-1.5-flash-latest', label: 'Gemini 1.5 Flash', provider: 'Google' },
-  { name: 'gemini-1.5-pro-latest', label: 'Gemini 1.5 Pro', provider: 'Google' },
-  { name: 'llama-3.1-70b-versatile', label: 'Llama 3.1 70b (Groq)', provider: 'Groq' },
-  { name: 'llama-3.1-8b-instant', label: 'Llama 3.1 8b (Groq)', provider: 'Groq' },
-  { name: 'llama-3.2-11b-vision-preview', label: 'Llama 3.2 11b (Groq)', provider: 'Groq' },
-  { name: 'llama-3.2-3b-preview', label: 'Llama 3.2 3b (Groq)', provider: 'Groq' },
-  { name: 'llama-3.2-1b-preview', label: 'Llama 3.2 1b (Groq)', provider: 'Groq' },
-  { name: 'claude-3-5-sonnet-latest', label: 'Claude 3.5 Sonnet (new)', provider: 'Anthropic' },
-  { name: 'claude-3-5-sonnet-20240620', label: 'Claude 3.5 Sonnet (old)', provider: 'Anthropic' },
-  { name: 'claude-3-5-haiku-latest', label: 'Claude 3.5 Haiku (new)', provider: 'Anthropic' },
-  { name: 'claude-3-opus-latest', label: 'Claude 3 Opus', provider: 'Anthropic' },
-  { name: 'claude-3-sonnet-20240229', label: 'Claude 3 Sonnet', provider: 'Anthropic' },
-  { name: 'claude-3-haiku-20240307', label: 'Claude 3 Haiku', provider: 'Anthropic' },
-  { name: 'gpt-4o-mini', label: 'GPT-4o Mini', provider: 'OpenAI' },
-  { name: 'gpt-4-turbo', label: 'GPT-4 Turbo', provider: 'OpenAI' },
-  { name: 'gpt-4', label: 'GPT-4', provider: 'OpenAI' },
-  { name: 'gpt-3.5-turbo', label: 'GPT-3.5 Turbo', provider: 'OpenAI' },
-  { name: 'grok-beta', label: "xAI Grok Beta", provider: 'xAI' },
-  { name: 'deepseek-coder', label: 'Deepseek-Coder', provider: 'Deepseek'},
-  { name: 'deepseek-chat', label: 'Deepseek-Chat', provider: 'Deepseek'},
-  { name: 'open-mistral-7b', label: 'Mistral 7B', provider: 'Mistral' },
-  { name: 'open-mixtral-8x7b', label: 'Mistral 8x7B', provider: 'Mistral' },
-  { name: 'open-mixtral-8x22b', label: 'Mistral 8x22B', provider: 'Mistral' },
-  { name: 'open-codestral-mamba', label: 'Codestral Mamba', provider: 'Mistral' },
-  { name: 'open-mistral-nemo', label: 'Mistral Nemo', provider: 'Mistral' },
-  { name: 'ministral-8b-latest', label: 'Mistral 8B', provider: 'Mistral' },
-  { name: 'mistral-small-latest', label: 'Mistral Small', provider: 'Mistral' },
-  { name: 'codestral-latest', label: 'Codestral', provider: 'Mistral' },
-  { name: 'mistral-large-latest', label: 'Mistral Large Latest', provider: 'Mistral' },
-=======
-export const DEFAULT_MODEL = 'claude-3-5-sonnet-latest';
 
 const PROVIDER_LIST: ProviderInfo[] = [
+  {
+    name: 'OpenAI',
+    staticModels: [
+      { name: 'gpt-4o', label: 'GPT-4o', provider: 'OpenAI' },
+      { name: 'gpt-4o-mini', label: 'GPT-4o Mini', provider: 'OpenAI' },
+      { name: 'gpt-4-turbo', label: 'GPT-4 Turbo', provider: 'OpenAI' },
+      { name: 'gpt-4', label: 'GPT-4', provider: 'OpenAI' },
+      { name: 'gpt-3.5-turbo', label: 'GPT-3.5 Turbo', provider: 'OpenAI' }
+    ],
+    getApiKeyLink: "https://platform.openai.com/api-keys",
+  },
   {
     name: 'Anthropic',
     staticModels: [
@@ -65,6 +31,28 @@
       { name: 'claude-3-haiku-20240307', label: 'Claude 3 Haiku', provider: 'Anthropic' }
     ],
     getApiKeyLink: "https://console.anthropic.com/settings/keys",
+  },
+  {
+    name: 'Google',
+    staticModels: [
+      { name: 'gemini-1.5-flash-latest', label: 'Gemini 1.5 Flash', provider: 'Google' },
+      { name: 'gemini-1.5-flash-002', label: 'Gemini 1.5 Flash-002', provider: 'Google' },
+      { name: 'gemini-1.5-flash-8b', label: 'Gemini 1.5 Flash-8b', provider: 'Google' },
+      { name: 'gemini-1.5-pro-latest', label: 'Gemini 1.5 Pro', provider: 'Google' },
+      { name: 'gemini-1.5-pro-002', label: 'Gemini 1.5 Pro-002', provider: 'Google' },
+      { name: 'gemini-exp-1114', label: 'Gemini exp-1114', provider: 'Google' }
+    ],
+    getApiKeyLink: 'https://aistudio.google.com/app/apikey'
+  }, {
+    name: 'Groq',
+    staticModels: [
+      { name: 'llama-3.1-70b-versatile', label: 'Llama 3.1 70b (Groq)', provider: 'Groq' },
+      { name: 'llama-3.1-8b-instant', label: 'Llama 3.1 8b (Groq)', provider: 'Groq' },
+      { name: 'llama-3.2-11b-vision-preview', label: 'Llama 3.2 11b (Groq)', provider: 'Groq' },
+      { name: 'llama-3.2-3b-preview', label: 'Llama 3.2 3b (Groq)', provider: 'Groq' },
+      { name: 'llama-3.2-1b-preview', label: 'Llama 3.2 1b (Groq)', provider: 'Groq' }
+    ],
+    getApiKeyLink: 'https://console.groq.com/keys'
   },
   {
     name: 'Ollama',
@@ -99,28 +87,7 @@
     getDynamicModels: getOpenRouterModels,
     getApiKeyLink: 'https://openrouter.ai/settings/keys',
 
-  }, {
-    name: 'Google',
-    staticModels: [
-      { name: 'gemini-1.5-flash-latest', label: 'Gemini 1.5 Flash', provider: 'Google' },
-      { name: 'gemini-1.5-flash-002', label: 'Gemini 1.5 Flash-002', provider: 'Google' },
-      { name: 'gemini-1.5-flash-8b', label: 'Gemini 1.5 Flash-8b', provider: 'Google' },
-      { name: 'gemini-1.5-pro-latest', label: 'Gemini 1.5 Pro', provider: 'Google' },
-      { name: 'gemini-1.5-pro-002', label: 'Gemini 1.5 Pro-002', provider: 'Google' },
-      { name: 'gemini-exp-1114', label: 'Gemini exp-1114', provider: 'Google' }
-    ],
-    getApiKeyLink: 'https://aistudio.google.com/app/apikey'
-  }, {
-    name: 'Groq',
-    staticModels: [
-      { name: 'llama-3.1-70b-versatile', label: 'Llama 3.1 70b (Groq)', provider: 'Groq' },
-      { name: 'llama-3.1-8b-instant', label: 'Llama 3.1 8b (Groq)', provider: 'Groq' },
-      { name: 'llama-3.2-11b-vision-preview', label: 'Llama 3.2 11b (Groq)', provider: 'Groq' },
-      { name: 'llama-3.2-3b-preview', label: 'Llama 3.2 3b (Groq)', provider: 'Groq' },
-      { name: 'llama-3.2-1b-preview', label: 'Llama 3.2 1b (Groq)', provider: 'Groq' }
-    ],
-    getApiKeyLink: 'https://console.groq.com/keys'
-  },
+  }, 
   {
     name: 'HuggingFace',
     staticModels: [
@@ -131,17 +98,7 @@
     ],
     getApiKeyLink: 'https://huggingface.co/settings/tokens'
   },
-  
-  {
-    name: 'OpenAI',
-    staticModels: [
-      { name: 'gpt-4o-mini', label: 'GPT-4o Mini', provider: 'OpenAI' },
-      { name: 'gpt-4-turbo', label: 'GPT-4 Turbo', provider: 'OpenAI' },
-      { name: 'gpt-4', label: 'GPT-4', provider: 'OpenAI' },
-      { name: 'gpt-3.5-turbo', label: 'GPT-3.5 Turbo', provider: 'OpenAI' }
-    ],
-    getApiKeyLink: "https://platform.openai.com/api-keys",
-  }, {
+ {
     name: 'xAI',
     staticModels: [
       { name: 'grok-beta', label: 'xAI Grok Beta', provider: 'xAI' }
@@ -176,7 +133,6 @@
     labelForGetApiKey: 'Get LMStudio',
     icon: "i-ph:cloud-arrow-down",
   }
->>>>>>> 166c79d6
 ];
 
 export const DEFAULT_PROVIDER = PROVIDER_LIST[0];
@@ -293,5 +249,7 @@
     .flat(), ...staticModels];
   return MODEL_LIST;
 }
+initializeModelList().then();
+
 
 export { getOllamaModels, getOpenAILikeModels, getLMStudioModels, initializeModelList, getOpenRouterModels, PROVIDER_LIST };