--- conflicted
+++ resolved
@@ -453,21 +453,11 @@
 };
 
 async function getOllamaModels(): Promise<ModelInfo[]> {
-<<<<<<< HEAD
-  /*
-   * if (typeof window === 'undefined') {
-   * return [];
-   * }
-   */
-=======
-  if (typeof window === 'undefined') {
-    return [];
-  }
->>>>>>> 77e71ff0
-
   try {
-    const baseUrl = getOllamaBaseUrl();
-    const response = await fetch(`${baseUrl}/api/tags`);
+    const response = await fetch(`${getOllamaBaseUrl()}/api/tags`);
+    if (!response.ok) {
+      return [];
+    }
     const data = (await response.json()) as OllamaApiResponse;
 
     return data.models.map((model: OllamaModel) => ({
