import { type ActionFunctionArgs } from '@remix-run/cloudflare';
import { createDataStream, generateId } from 'ai';
import { MAX_RESPONSE_SEGMENTS, MAX_TOKENS, type FileMap } from '~/lib/.server/llm/constants';
import { CONTINUE_PROMPT } from '~/lib/common/prompts/prompts';
import { streamText, type Messages, type StreamingOptions } from '~/lib/.server/llm/stream-text';
import SwitchableStream from '~/lib/.server/llm/switchable-stream';
import type { IProviderSetting } from '~/types/model';
import { createScopedLogger } from '~/utils/logger';
import { getFilePaths, selectContext } from '~/lib/.server/llm/select-context';
import type { ContextAnnotation } from '~/types/context';
import { WORK_DIR } from '~/utils/constants';

export async function action(args: ActionFunctionArgs) {
  return chatAction(args);
}

const logger = createScopedLogger('api.chat');

function parseCookies(cookieHeader: string): Record<string, string> {
  const cookies: Record<string, string> = {};

  const items = cookieHeader.split(';').map((cookie) => cookie.trim());

  items.forEach((item) => {
    const [name, ...rest] = item.split('=');

    if (name && rest) {
      const decodedName = decodeURIComponent(name.trim());
      const decodedValue = decodeURIComponent(rest.join('=').trim());
      cookies[decodedName] = decodedValue;
    }
  });

  return cookies;
}

type ProgressAnnotation = {
  type: 'progress';
  value: number;
  message: string;
};

async function chatAction({ context, request }: ActionFunctionArgs) {
  const { messages, files, promptId, contextOptimization } = await request.json<{
    messages: Messages;
    files: any;
    promptId?: string;
    contextOptimization: boolean;
  }>();

  const cookieHeader = request.headers.get('Cookie');
  const apiKeys = JSON.parse(parseCookies(cookieHeader || '').apiKeys || '{}');
  const providerSettings: Record<string, IProviderSetting> = JSON.parse(
    parseCookies(cookieHeader || '').providers || '{}',
  );

  const stream = new SwitchableStream();

  const cumulativeUsage = {
    completionTokens: 0,
    promptTokens: 0,
    totalTokens: 0,
  };
  const encoder: TextEncoder = new TextEncoder();
  let progressCounter: number = 1;

  try {
    const dataStream = createDataStream({
      async execute(dataStream) {
        const filePaths = getFilePaths(files || {});
        let filteredFiles: FileMap | undefined = undefined;

        if (filePaths.length > 0 && contextOptimization) {
          // Update context buffer
          logger.debug('Updating Context Buffer');
          dataStream.writeMessageAnnotation({
            type: 'progress',
            value: progressCounter++,
            message: 'Updating Context Buffer',
          } as ProgressAnnotation);
          filteredFiles = await selectContext({
            messages,
            env: context.cloudflare.env,
            apiKeys,
            files,
            providerSettings,
            promptId,
            contextOptimization,
            summary: '',
          });

          if (filteredFiles) {
            logger.debug(`files in context : ${JSON.stringify(Object.keys(filteredFiles))}`);
          }

          dataStream.writeMessageAnnotation({
            type: 'codeContext',
            files: Object.keys(filteredFiles).map((key) => {
              let path = key;

              if (path.startsWith(WORK_DIR)) {
                path = path.replace(WORK_DIR, '');
              }

              return path;
            }),
          } as ContextAnnotation);

          dataStream.writeMessageAnnotation({
            type: 'progress',
            value: progressCounter++,
            message: 'Context Buffer Updated',
          } as ProgressAnnotation);
          logger.debug('Context Buffer Updated');
        }

        const options: StreamingOptions = {
          toolChoice: 'none',
          onFinish: async ({ text: content, finishReason, usage }) => {
            logger.debug('usage', JSON.stringify(usage));

            if (usage) {
              cumulativeUsage.completionTokens += usage.completionTokens || 0;
              cumulativeUsage.promptTokens += usage.promptTokens || 0;
              cumulativeUsage.totalTokens += usage.totalTokens || 0;
            }

            if (finishReason !== 'length') {
              dataStream.writeMessageAnnotation({
                type: 'usage',
                value: {
                  completionTokens: cumulativeUsage.completionTokens,
                  promptTokens: cumulativeUsage.promptTokens,
                  totalTokens: cumulativeUsage.totalTokens,
                },
              });
              await new Promise((resolve) => setTimeout(resolve, 0));

              // stream.close();
              return;
            }

            if (stream.switches >= MAX_RESPONSE_SEGMENTS) {
              throw Error('Cannot continue message: Maximum segments reached');
            }

            const switchesLeft = MAX_RESPONSE_SEGMENTS - stream.switches;

            logger.info(`Reached max token limit (${MAX_TOKENS}): Continuing message (${switchesLeft} switches left)`);

            messages.push({ id: generateId(), role: 'assistant', content });
            messages.push({ id: generateId(), role: 'user', content: CONTINUE_PROMPT });

            const result = await streamText({
              messages,
              env: context.cloudflare.env,
              options,
              apiKeys,
              files,
              providerSettings,
              promptId,
              contextOptimization,
            });

            result.mergeIntoDataStream(dataStream);

            return;
          },
        };

        const result = await streamText({
          messages,
          env: context.cloudflare.env,
          options,
          apiKeys,
          files,
          providerSettings,
          promptId,
          contextOptimization,
          contextFiles: filteredFiles,
        });
        result.mergeIntoDataStream(dataStream);
      },
<<<<<<< HEAD
      onError: (error: any) => `Custom error: ${error.message}`,
    }).pipeThrough(
      new TransformStream({
        transform: (chunk, controller) => {
          // Convert the string stream to a byte stream
          const str = typeof chunk === 'string' ? chunk : JSON.stringify(chunk);
          controller.enqueue(encoder.encode(str));
        },
      }),
    );
    return new Response(dataStream, {
=======
    };
    const totalMessageContent = messages.reduce((acc, message) => acc + message.content, '');
    logger.debug(`Total message length: ${totalMessageContent.split(' ').length}, words`);

    const result = await streamText({
      messages,
      env: context.cloudflare.env,
      options,
      apiKeys,
      files,
      providerSettings,
      promptId,
      contextOptimization,
    });

    (async () => {
      for await (const part of result.fullStream) {
        if (part.type === 'error') {
          const error: any = part.error;
          logger.error(`${error}`);

          return;
        }
      }
    })();

    stream.switchSource(result.toDataStream());

    // return createrespo
    return new Response(stream.readable, {
>>>>>>> 85d864f6
      status: 200,
      headers: {
        'Content-Type': 'text/event-stream; charset=utf-8',
        Connection: 'keep-alive',
        'Cache-Control': 'no-cache',
        'Text-Encoding': 'chunked',
      },
    });
  } catch (error: any) {
    logger.error(error);

    if (error.message?.includes('API key')) {
      throw new Response('Invalid or missing API key', {
        status: 401,
        statusText: 'Unauthorized',
      });
    }

    throw new Response(null, {
      status: 500,
      statusText: 'Internal Server Error',
    });
  }
}<|MERGE_RESOLUTION|>--- conflicted
+++ resolved
@@ -65,6 +65,9 @@
   let progressCounter: number = 1;
 
   try {
+    const totalMessageContent = messages.reduce((acc, message) => acc + message.content, '');
+    logger.debug(`Total message length: ${totalMessageContent.split(' ').length}, words`);
+
     const dataStream = createDataStream({
       async execute(dataStream) {
         const filePaths = getFilePaths(files || {});
@@ -164,6 +167,17 @@
 
             result.mergeIntoDataStream(dataStream);
 
+            (async () => {
+              for await (const part of result.fullStream) {
+                if (part.type === 'error') {
+                  const error: any = part.error;
+                  logger.error(`${error}`);
+
+                  return;
+                }
+              }
+            })();
+
             return;
           },
         };
@@ -179,9 +193,20 @@
           contextOptimization,
           contextFiles: filteredFiles,
         });
+
+        (async () => {
+          for await (const part of result.fullStream) {
+            if (part.type === 'error') {
+              const error: any = part.error;
+              logger.error(`${error}`);
+
+              return;
+            }
+          }
+        })();
+
         result.mergeIntoDataStream(dataStream);
       },
-<<<<<<< HEAD
       onError: (error: any) => `Custom error: ${error.message}`,
     }).pipeThrough(
       new TransformStream({
@@ -192,39 +217,8 @@
         },
       }),
     );
+
     return new Response(dataStream, {
-=======
-    };
-    const totalMessageContent = messages.reduce((acc, message) => acc + message.content, '');
-    logger.debug(`Total message length: ${totalMessageContent.split(' ').length}, words`);
-
-    const result = await streamText({
-      messages,
-      env: context.cloudflare.env,
-      options,
-      apiKeys,
-      files,
-      providerSettings,
-      promptId,
-      contextOptimization,
-    });
-
-    (async () => {
-      for await (const part of result.fullStream) {
-        if (part.type === 'error') {
-          const error: any = part.error;
-          logger.error(`${error}`);
-
-          return;
-        }
-      }
-    })();
-
-    stream.switchSource(result.toDataStream());
-
-    // return createrespo
-    return new Response(stream.readable, {
->>>>>>> 85d864f6
       status: 200,
       headers: {
         'Content-Type': 'text/event-stream; charset=utf-8',
