/* eslint-disable prettier/prettier */
import { cloudflareDevProxyVitePlugin as remixCloudflareDevProxy, vitePlugin as remixVitePlugin } from '@remix-run/dev';
import UnoCSS from 'unocss/vite';
import { defineConfig, type ViteDevServer } from 'vite';
import { nodePolyfills } from 'vite-plugin-node-polyfills';
import { optimizeCssModules } from 'vite-plugin-optimize-css-modules';
import tsconfigPaths from 'vite-tsconfig-paths';
import * as dotenv from 'dotenv';
import { execSync } from 'child_process';
import { readFileSync } from 'fs';
import { join } from 'path';
import { viteStaticCopy } from 'vite-plugin-static-copy';
import { flatRoutes } from 'remix-flat-routes';

dotenv.config();

// Get detailed git info with fallbacks
const getGitInfo = () => {
  try {
    return {
      commitHash: execSync('git rev-parse --short HEAD').toString().trim(),
      branch: execSync('git rev-parse --abbrev-ref HEAD').toString().trim(),
      commitTime: execSync('git log -1 --format=%cd').toString().trim(),
      author: execSync('git log -1 --format=%an').toString().trim(),
      email: execSync('git log -1 --format=%ae').toString().trim(),
      remoteUrl: execSync('git config --get remote.origin.url').toString().trim(),
      repoName: execSync('git config --get remote.origin.url')
        .toString()
        .trim()
        .replace(/^.*github.com[:/]/, '')
        .replace(/\.git$/, ''),
    };
  } catch {
    return {
      commitHash: 'no-git-info',
      branch: 'unknown',
      commitTime: 'unknown',
      author: 'unknown',
      email: 'unknown',
      remoteUrl: 'unknown',
      repoName: 'unknown',
    };
  }
};

// Read package.json with detailed dependency info
const getPackageJson = () => {
  try {
    const pkgPath = join(process.cwd(), 'package.json');
    const pkg = JSON.parse(readFileSync(pkgPath, 'utf-8'));

    return {
      name: pkg.name,
      description: pkg.description,
      license: pkg.license,
      dependencies: pkg.dependencies || {},
      devDependencies: pkg.devDependencies || {},
      peerDependencies: pkg.peerDependencies || {},
      optionalDependencies: pkg.optionalDependencies || {},
    };
  } catch {
    return {
      name: 'bolt.diy',
      description: 'A DIY LLM interface',
      license: 'MIT',
      dependencies: {},
      devDependencies: {},
      peerDependencies: {},
      optionalDependencies: {},
    };
  }
};

const pkg = getPackageJson();
const gitInfo = getGitInfo();

// Set your base path to the subdirectory you want to serve your app from.
const basePath = '/code-editor';

export default defineConfig((config) => {
  return {
<<<<<<< HEAD
    base: '/code-editor/',
    cacheDir: '/tmp/vite-cache',
=======
    base: basePath,
    publicPath: '/code-editor/build/',
>>>>>>> acbc4759
    server: {
      host: '0.0.0.0',
      allowedHosts: [
        'localhost',
        'rapidcanvas.net',
        'dev.rapidcanvas.net',
        'test.dev.rapidcanvas.net',
        'qa.dev.rapidcanvas.net',
      ],
    },
    define: {
      __COMMIT_HASH: JSON.stringify(gitInfo.commitHash),
      __GIT_BRANCH: JSON.stringify(gitInfo.branch),
      __GIT_COMMIT_TIME: JSON.stringify(gitInfo.commitTime),
      __GIT_AUTHOR: JSON.stringify(gitInfo.author),
      __GIT_EMAIL: JSON.stringify(gitInfo.email),
      __GIT_REMOTE_URL: JSON.stringify(gitInfo.remoteUrl),
      __GIT_REPO_NAME: JSON.stringify(gitInfo.repoName),
      __APP_VERSION: JSON.stringify(process.env.npm_package_version),
      __PKG_NAME: JSON.stringify(pkg.name),
      __PKG_DESCRIPTION: JSON.stringify(pkg.description),
      __PKG_LICENSE: JSON.stringify(pkg.license),
      __PKG_DEPENDENCIES: JSON.stringify(pkg.dependencies),
      __PKG_DEV_DEPENDENCIES: JSON.stringify(pkg.devDependencies),
      __PKG_PEER_DEPENDENCIES: JSON.stringify(pkg.peerDependencies),
      __PKG_OPTIONAL_DEPENDENCIES: JSON.stringify(pkg.optionalDependencies),

      // Define global values
      'process.env.NODE_ENV': JSON.stringify(process.env.NODE_ENV),
    },
    build: {
      target: 'esnext',
      rollupOptions: {
        output: {
          format: 'esm',
        },
      },
      commonjsOptions: {
        transformMixedEsModules: true,
      },
    },
    optimizeDeps: {
      esbuildOptions: {
        define: {
          global: 'globalThis',
        },
      },
    },
    resolve: {
      alias: {
        buffer: 'vite-plugin-node-polyfills/polyfills/buffer',
      },
    },
    plugins: [
      nodePolyfills({
        include: ['buffer', 'process', 'util', 'stream'],
        globals: {
          Buffer: true,
          process: true,
          global: true,
        },
        protocolImports: true,

        // Exclude Node.js modules that shouldn't be polyfilled in Cloudflare
        exclude: ['child_process', 'fs', 'path'],
      }),
      {
        name: 'buffer-polyfill',
        transform(code, id) {
          if (id.includes('env.mjs')) {
            return {
              code: `import { Buffer } from 'buffer';\n${code}`,
              map: null,
            };
          }
        },
      },
      config.mode !== 'test' && remixCloudflareDevProxy(),
      remixVitePlugin({
        buildDirectory: 'build/client',
        basename: basePath,
        future: {
          v3_fetcherPersist: true,
          v3_relativeSplatPath: true,
          v3_throwAbortReason: true,
          v3_lazyRouteDiscovery: true,
        },
      }),
      UnoCSS(),
      tsconfigPaths(),
      chrome129IssuePlugin(),
      config.mode === 'production' && optimizeCssModules({ apply: 'build' }),
    ],
    envPrefix: [
      'VITE_',
      'OPENAI_LIKE_API_BASE_URL',
      'OLLAMA_API_BASE_URL',
      'LMSTUDIO_API_BASE_URL',
      'TOGETHER_API_BASE_URL',
    ],
    css: {
      preprocessorOptions: {
        scss: {
          api: 'modern-compiler',
        },
      },
    },
  };
});

function chrome129IssuePlugin() {
  return {
    name: 'chrome129IssuePlugin',
    configureServer(server: ViteDevServer) {
      server.middlewares.use((req, res, next) => {
        const raw = req.headers['user-agent']?.match(/Chrom(e|ium)\/([0-9]+)\./);

        if (raw) {
          const version = parseInt(raw[2], 10);

          if (version === 129) {
            res.setHeader('content-type', 'text/html');
            res.end(
              '<body><h1>Please use Chrome Canary for testing.</h1><p>Chrome 129 has an issue with JavaScript modules & Vite local development, see <a href="https://github.com/stackblitz/bolt.new/issues/86#issuecomment-2395519258">for more information.</a></p><p><b>Note:</b> This only impacts <u>local development</u>. `pnpm run build` and `pnpm run start` will work fine in this browser.</p></body>',
            );
            return;
          }
        }

        next();
      });
    },
  };
}<|MERGE_RESOLUTION|>--- conflicted
+++ resolved
@@ -79,13 +79,9 @@
 
 export default defineConfig((config) => {
   return {
-<<<<<<< HEAD
-    base: '/code-editor/',
     cacheDir: '/tmp/vite-cache',
-=======
     base: basePath,
     publicPath: '/code-editor/build/',
->>>>>>> acbc4759
     server: {
       host: '0.0.0.0',
       allowedHosts: [
